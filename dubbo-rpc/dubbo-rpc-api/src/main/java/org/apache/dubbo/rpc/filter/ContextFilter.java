/*
 * Licensed to the Apache Software Foundation (ASF) under one or more
 * contributor license agreements.  See the NOTICE file distributed with
 * this work for additional information regarding copyright ownership.
 * The ASF licenses this file to You under the Apache License, Version 2.0
 * (the "License"); you may not use this file except in compliance with
 * the License.  You may obtain a copy of the License at
 *
 *     http://www.apache.org/licenses/LICENSE-2.0
 *
 * Unless required by applicable law or agreed to in writing, software
 * distributed under the License is distributed on an "AS IS" BASIS,
 * WITHOUT WARRANTIES OR CONDITIONS OF ANY KIND, either express or implied.
 * See the License for the specific language governing permissions and
 * limitations under the License.
 */
package org.apache.dubbo.rpc.filter;

import org.apache.dubbo.common.extension.Activate;
<<<<<<< HEAD
import org.apache.dubbo.common.utils.StringUtils;
=======
import org.apache.dubbo.rpc.Filter;
>>>>>>> 6d3bbb02
import org.apache.dubbo.rpc.Invocation;
import org.apache.dubbo.rpc.Invoker;
import org.apache.dubbo.rpc.Result;
import org.apache.dubbo.rpc.RpcContext;
import org.apache.dubbo.rpc.RpcException;
import org.apache.dubbo.rpc.RpcInvocation;

import java.util.HashMap;
import java.util.Map;

import static org.apache.dubbo.common.constants.CommonConstants.DUBBO_VERSION_KEY;
import static org.apache.dubbo.common.constants.CommonConstants.GROUP_KEY;
import static org.apache.dubbo.common.constants.CommonConstants.INTERFACE_KEY;
import static org.apache.dubbo.common.constants.CommonConstants.PATH_KEY;
import static org.apache.dubbo.common.constants.CommonConstants.PROVIDER;
import static org.apache.dubbo.common.constants.CommonConstants.REMOTE_APPLICATION_KEY;
import static org.apache.dubbo.common.constants.CommonConstants.TIMEOUT_KEY;
import static org.apache.dubbo.common.constants.CommonConstants.VERSION_KEY;
import static org.apache.dubbo.rpc.Constants.ASYNC_KEY;
import static org.apache.dubbo.rpc.Constants.FORCE_USE_TAG;
import static org.apache.dubbo.rpc.Constants.TOKEN_KEY;


/**
 * ContextFilter set the provider RpcContext with invoker, invocation, local port it is using and host for
 * current execution thread.
 *
 * @see RpcContext
 */
@Activate(group = PROVIDER, order = -10000)
public class ContextFilter implements Filter, Filter.Listener {
    private static final String TAG_KEY = "dubbo.tag";

    @Override
    public Result invoke(Invoker<?> invoker, Invocation invocation) throws RpcException {
        Map<String, Object> attachments = invocation.getAttachments();
        if (attachments != null) {
            attachments = new HashMap<>(attachments);
            attachments.remove(PATH_KEY);
            attachments.remove(INTERFACE_KEY);
            attachments.remove(GROUP_KEY);
            attachments.remove(VERSION_KEY);
            attachments.remove(DUBBO_VERSION_KEY);
            attachments.remove(TOKEN_KEY);
            attachments.remove(TIMEOUT_KEY);
            // Remove async property to avoid being passed to the following invoke chain.
            attachments.remove(ASYNC_KEY);
            attachments.remove(TAG_KEY);
            attachments.remove(FORCE_USE_TAG);
        }
        RpcContext context = RpcContext.getContext();

        context.setInvoker(invoker)
                .setInvocation(invocation)
//                .setAttachments(attachments)  // merged from dubbox
                .setLocalAddress(invoker.getUrl().getHost(), invoker.getUrl().getPort());
        String remoteApplication = invocation.getAttachment(REMOTE_APPLICATION_KEY);
        if (StringUtils.isNotEmpty(remoteApplication)) {
            context.setRemoteApplicationName(remoteApplication);
        } else {
            context.setRemoteApplicationName(RpcContext.getContext().getAttachment(REMOTE_APPLICATION_KEY));

        }


        // merged from dubbox
        // we may already added some attachments into RpcContext before this filter (e.g. in rest protocol)
        if (attachments != null) {
            if (RpcContext.getContext().getAttachments() != null) {
                RpcContext.getContext().getAttachments().putAll(attachments);
            } else {
                RpcContext.getContext().setAttachments(attachments);
            }
        }

        if (invocation instanceof RpcInvocation) {
            ((RpcInvocation) invocation).setInvoker(invoker);
        }
        try {
            RpcContext.getContext().clearAfterEachInvoke(false);
            return invoker.invoke(invocation);
        } finally {
            RpcContext.getContext().clearAfterEachInvoke(true);
            // IMPORTANT! For async scenario, we must remove context from current thread, so we always create a new RpcContext for the next invoke for the same thread.
            RpcContext.removeContext();
            RpcContext.removeServerContext();
        }
    }

    @Override
    public void onMessage(Result appResponse, Invoker<?> invoker, Invocation invocation) {
        // pass attachments to result
        appResponse.addAttachments(RpcContext.getServerContext().getAttachments());
    }

    @Override
    public void onError(Throwable t, Invoker<?> invoker, Invocation invocation) {

    }
}
<|MERGE_RESOLUTION|>--- conflicted
+++ resolved
@@ -1,124 +1,121 @@
-/*
- * Licensed to the Apache Software Foundation (ASF) under one or more
- * contributor license agreements.  See the NOTICE file distributed with
- * this work for additional information regarding copyright ownership.
- * The ASF licenses this file to You under the Apache License, Version 2.0
- * (the "License"); you may not use this file except in compliance with
- * the License.  You may obtain a copy of the License at
- *
- *     http://www.apache.org/licenses/LICENSE-2.0
- *
- * Unless required by applicable law or agreed to in writing, software
- * distributed under the License is distributed on an "AS IS" BASIS,
- * WITHOUT WARRANTIES OR CONDITIONS OF ANY KIND, either express or implied.
- * See the License for the specific language governing permissions and
- * limitations under the License.
- */
-package org.apache.dubbo.rpc.filter;
-
-import org.apache.dubbo.common.extension.Activate;
-<<<<<<< HEAD
-import org.apache.dubbo.common.utils.StringUtils;
-=======
-import org.apache.dubbo.rpc.Filter;
->>>>>>> 6d3bbb02
-import org.apache.dubbo.rpc.Invocation;
-import org.apache.dubbo.rpc.Invoker;
-import org.apache.dubbo.rpc.Result;
-import org.apache.dubbo.rpc.RpcContext;
-import org.apache.dubbo.rpc.RpcException;
-import org.apache.dubbo.rpc.RpcInvocation;
-
-import java.util.HashMap;
-import java.util.Map;
-
-import static org.apache.dubbo.common.constants.CommonConstants.DUBBO_VERSION_KEY;
-import static org.apache.dubbo.common.constants.CommonConstants.GROUP_KEY;
-import static org.apache.dubbo.common.constants.CommonConstants.INTERFACE_KEY;
-import static org.apache.dubbo.common.constants.CommonConstants.PATH_KEY;
-import static org.apache.dubbo.common.constants.CommonConstants.PROVIDER;
-import static org.apache.dubbo.common.constants.CommonConstants.REMOTE_APPLICATION_KEY;
-import static org.apache.dubbo.common.constants.CommonConstants.TIMEOUT_KEY;
-import static org.apache.dubbo.common.constants.CommonConstants.VERSION_KEY;
-import static org.apache.dubbo.rpc.Constants.ASYNC_KEY;
-import static org.apache.dubbo.rpc.Constants.FORCE_USE_TAG;
-import static org.apache.dubbo.rpc.Constants.TOKEN_KEY;
-
-
-/**
- * ContextFilter set the provider RpcContext with invoker, invocation, local port it is using and host for
- * current execution thread.
- *
- * @see RpcContext
- */
-@Activate(group = PROVIDER, order = -10000)
-public class ContextFilter implements Filter, Filter.Listener {
-    private static final String TAG_KEY = "dubbo.tag";
-
-    @Override
-    public Result invoke(Invoker<?> invoker, Invocation invocation) throws RpcException {
-        Map<String, Object> attachments = invocation.getAttachments();
-        if (attachments != null) {
-            attachments = new HashMap<>(attachments);
-            attachments.remove(PATH_KEY);
-            attachments.remove(INTERFACE_KEY);
-            attachments.remove(GROUP_KEY);
-            attachments.remove(VERSION_KEY);
-            attachments.remove(DUBBO_VERSION_KEY);
-            attachments.remove(TOKEN_KEY);
-            attachments.remove(TIMEOUT_KEY);
-            // Remove async property to avoid being passed to the following invoke chain.
-            attachments.remove(ASYNC_KEY);
-            attachments.remove(TAG_KEY);
-            attachments.remove(FORCE_USE_TAG);
-        }
-        RpcContext context = RpcContext.getContext();
-
-        context.setInvoker(invoker)
-                .setInvocation(invocation)
-//                .setAttachments(attachments)  // merged from dubbox
-                .setLocalAddress(invoker.getUrl().getHost(), invoker.getUrl().getPort());
-        String remoteApplication = invocation.getAttachment(REMOTE_APPLICATION_KEY);
-        if (StringUtils.isNotEmpty(remoteApplication)) {
-            context.setRemoteApplicationName(remoteApplication);
-        } else {
-            context.setRemoteApplicationName(RpcContext.getContext().getAttachment(REMOTE_APPLICATION_KEY));
-
-        }
-
-
-        // merged from dubbox
-        // we may already added some attachments into RpcContext before this filter (e.g. in rest protocol)
-        if (attachments != null) {
-            if (RpcContext.getContext().getAttachments() != null) {
-                RpcContext.getContext().getAttachments().putAll(attachments);
-            } else {
-                RpcContext.getContext().setAttachments(attachments);
-            }
-        }
-
-        if (invocation instanceof RpcInvocation) {
-            ((RpcInvocation) invocation).setInvoker(invoker);
-        }
-        try {
-            RpcContext.getContext().clearAfterEachInvoke(false);
-            return invoker.invoke(invocation);
-        } finally {
-            RpcContext.getContext().clearAfterEachInvoke(true);
-            // IMPORTANT! For async scenario, we must remove context from current thread, so we always create a new RpcContext for the next invoke for the same thread.
-            RpcContext.removeContext();
-            RpcContext.removeServerContext();
-        }
-    }
-
-    @Override
-    public void onMessage(Result appResponse, Invoker<?> invoker, Invocation invocation) {
-        // pass attachments to result
-        appResponse.addAttachments(RpcContext.getServerContext().getAttachments());
-    }
-
-    @Override
-    public void onError(Throwable t, Invoker<?> invoker, Invocation invocation) {
-
-    }
-}
+/*
+ * Licensed to the Apache Software Foundation (ASF) under one or more
+ * contributor license agreements.  See the NOTICE file distributed with
+ * this work for additional information regarding copyright ownership.
+ * The ASF licenses this file to You under the Apache License, Version 2.0
+ * (the "License"); you may not use this file except in compliance with
+ * the License.  You may obtain a copy of the License at
+ *
+ *     http://www.apache.org/licenses/LICENSE-2.0
+ *
+ * Unless required by applicable law or agreed to in writing, software
+ * distributed under the License is distributed on an "AS IS" BASIS,
+ * WITHOUT WARRANTIES OR CONDITIONS OF ANY KIND, either express or implied.
+ * See the License for the specific language governing permissions and
+ * limitations under the License.
+ */
+package org.apache.dubbo.rpc.filter;
+
+import org.apache.dubbo.common.extension.Activate;
+import org.apache.dubbo.rpc.Filter;
+org.apache.dubbo.common.utils.StringUtils;
+import org.apache.dubbo.rpc.Invocation;
+import org.apache.dubbo.rpc.Invoker;
+import org.apache.dubbo.rpc.Result;
+import org.apache.dubbo.rpc.RpcContext;
+import org.apache.dubbo.rpc.RpcException;
+import org.apache.dubbo.rpc.RpcInvocation;
+
+import java.util.HashMap;
+import java.util.Map;
+
+import static org.apache.dubbo.common.constants.CommonConstants.DUBBO_VERSION_KEY;
+import static org.apache.dubbo.common.constants.CommonConstants.GROUP_KEY;
+import static org.apache.dubbo.common.constants.CommonConstants.INTERFACE_KEY;
+import static org.apache.dubbo.common.constants.CommonConstants.PATH_KEY;
+import static org.apache.dubbo.common.constants.CommonConstants.PROVIDER;
+import static org.apache.dubbo.common.constants.CommonConstants.REMOTE_APPLICATION_KEY;
+import static org.apache.dubbo.common.constants.CommonConstants.TIMEOUT_KEY;
+import static org.apache.dubbo.common.constants.CommonConstants.VERSION_KEY;
+import static org.apache.dubbo.rpc.Constants.ASYNC_KEY;
+import static org.apache.dubbo.rpc.Constants.FORCE_USE_TAG;
+import static org.apache.dubbo.rpc.Constants.TOKEN_KEY;
+
+
+/**
+ * ContextFilter set the provider RpcContext with invoker, invocation, local port it is using and host for
+ * current execution thread.
+ *
+ * @see RpcContext
+ */
+@Activate(group = PROVIDER, order = -10000)
+public class ContextFilter implements Filter, Filter.Listener {
+    private static final String TAG_KEY = "dubbo.tag";
+
+    @Override
+    public Result invoke(Invoker<?> invoker, Invocation invocation) throws RpcException {
+        Map<String, Object> attachments = invocation.getAttachments();
+        if (attachments != null) {
+            attachments = new HashMap<>(attachments);
+            attachments.remove(PATH_KEY);
+            attachments.remove(INTERFACE_KEY);
+            attachments.remove(GROUP_KEY);
+            attachments.remove(VERSION_KEY);
+            attachments.remove(DUBBO_VERSION_KEY);
+            attachments.remove(TOKEN_KEY);
+            attachments.remove(TIMEOUT_KEY);
+            // Remove async property to avoid being passed to the following invoke chain.
+            attachments.remove(ASYNC_KEY);
+            attachments.remove(TAG_KEY);
+            attachments.remove(FORCE_USE_TAG);
+        }
+        RpcContext context = RpcContext.getContext();
+
+        context.setInvoker(invoker)
+                .setInvocation(invocation)
+//                .setAttachments(attachments)  // merged from dubbox
+                .setLocalAddress(invoker.getUrl().getHost(), invoker.getUrl().getPort());
+        String remoteApplication = invocation.getAttachment(REMOTE_APPLICATION_KEY);
+        if (StringUtils.isNotEmpty(remoteApplication)) {
+            context.setRemoteApplicationName(remoteApplication);
+        } else {
+            context.setRemoteApplicationName(RpcContext.getContext().getAttachment(REMOTE_APPLICATION_KEY));
+
+        }
+
+
+        // merged from dubbox
+        // we may already added some attachments into RpcContext before this filter (e.g. in rest protocol)
+        if (attachments != null) {
+            if (RpcContext.getContext().getAttachments() != null) {
+                RpcContext.getContext().getAttachments().putAll(attachments);
+            } else {
+                RpcContext.getContext().setAttachments(attachments);
+            }
+        }
+
+        if (invocation instanceof RpcInvocation) {
+            ((RpcInvocation) invocation).setInvoker(invoker);
+        }
+        try {
+            RpcContext.getContext().clearAfterEachInvoke(false);
+            return invoker.invoke(invocation);
+        } finally {
+            RpcContext.getContext().clearAfterEachInvoke(true);
+            // IMPORTANT! For async scenario, we must remove context from current thread, so we always create a new RpcContext for the next invoke for the same thread.
+            RpcContext.removeContext();
+            RpcContext.removeServerContext();
+        }
+    }
+
+    @Override
+    public void onMessage(Result appResponse, Invoker<?> invoker, Invocation invocation) {
+        // pass attachments to result
+        appResponse.addAttachments(RpcContext.getServerContext().getAttachments());
+    }
+
+    @Override
+    public void onError(Throwable t, Invoker<?> invoker, Invocation invocation) {
+
+    }
+}